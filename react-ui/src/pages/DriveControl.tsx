// DriveControl.tsx
<<<<<<< HEAD
import React, { useEffect, useState, useRef } from 'react';
import {Controller} from "../components/Controller";
=======
import { useEffect, useState, useRef } from 'react';
>>>>>>> bb83cd45

import { Container } from "../components/Container";
import './DriveControl.css';

function DriveControl() {
    const [linearVelocity, setLinearVelocity] = useState(0.0);
    const [angularVelocity, setAngularVelocity] = useState(0.0);
    const [activeKeys, setActiveKeys] = useState<{ [key: string]: boolean }>({});

    const ws = useRef<WebSocket | null>(null);

    useEffect(() => {
        let socket: WebSocket;
    
        const connectWebSocket = () => {
          // Update the WebSocket URL to match the backend server
          socket = new WebSocket(`ws://${window.location.hostname}:8080`);
    
          socket.onopen = () => {
            console.log("Connected to WebSocket server");
          };
    
          socket.onmessage = (event) => {
            const msg = JSON.parse(event.data);
            console.log(msg);
            if (msg.type === 'status') {
              setLinearVelocity(msg.data.linearVelocity);
              setAngularVelocity(msg.data.angularVelocity);
            }
          };
    
          socket.onclose = () => {
            console.log("Disconnected from WebSocket server. Reconnecting...");
            setTimeout(connectWebSocket, 3000);
          };
    
          socket.onerror = (err) => {
            console.error("WebSocket encountered error: ", err, "Closing socket");
            socket.close();
          };
    
          ws.current = socket;
        };
    
        connectWebSocket();
    
        // Cleanup websocket on unmount
        return () => {
          if (ws.current) {
            ws.current.close();
          }
        };
      }, []);

    // send key via websocket to rclnodejs
    const sendKeyEvent = (type: string, key: string) => {
        if (ws.current && ws.current.readyState == WebSocket.OPEN) {
            ws.current.send(JSON.stringify({ type, key }));
            setActiveKeys((prev) => ({
                ...prev,
                [key]: type === 'keydown',
            }));
        }
    }

    // handle keyboard events
    useEffect(() => {
        const handleKeyDown = (e: KeyboardEvent) => {
            const key = e.key.toLowerCase(); // normalize key
            if (['w', 'a', 's', 'd', ' '].includes(key)) {
                sendKeyEvent('keydown', key === ' ' ? 'space' : key);
            }
        }

        const handleKeyUp = (e: KeyboardEvent) => {
            const key = e.key.toLowerCase();
            if (['w', 'a', 's', 'd', ' '].includes(key)) {
                sendKeyEvent('keyup', key === ' ' ? 'space' : key);
            }
        };

        window.addEventListener('keydown', handleKeyDown);
        window.addEventListener('keyup', handleKeyUp);

        // cleanup event listeners on unmount
        return () => {
            window.removeEventListener('keydown', handleKeyDown);
            window.removeEventListener('keyup', handleKeyUp);
        }
    }, [])

    // mouse click interactions
    const handleMouseDown = (key: string) => {
        sendKeyEvent('keydown', key);
    };

    const handleMouseUp = (key: string) => {
        sendKeyEvent('keyup', key);
    };

    const handleMouseLeave = (key: string) => {
        sendKeyEvent('keyup', key);
    };

    return (
        <Container title="Drive Control" width="100%" height="100%" border='none'>
            <div style={{display: 'flex',
                backgroundColor: 'red',
                justifyContent: 'space-between',
            }}>
                <div id='keyboard-controls'>
                    <p>Use your keyboard's WASD keys or the buttons below to control the rover.</p>

                    <div className="control-buttons">
                        <div>
                            <button
                                id="w"
                                className={activeKeys['w'] ? 'active' : ''}
                                onMouseDown={() => handleMouseDown('w')}
                                onMouseUp={() => handleMouseUp('w')}
                                onMouseLeave={() => handleMouseLeave('w')}
                                aria-label="Move Forward"
                            >
                                W
                            </button>
                        </div>
                        <div>
                            <button
                                id="a"
                                className={activeKeys['a'] ? 'active' : ''}
                                onMouseDown={() => handleMouseDown('a')}
                                onMouseUp={() => handleMouseUp('a')}
                                onMouseLeave={() => handleMouseLeave('a')}
                                aria-label="Turn Left"
                            >
                                A
                            </button>
                            <button
                                id="s"
                                className={activeKeys['s'] ? 'active' : ''}
                                onMouseDown={() => handleMouseDown('s')}
                                onMouseUp={() => handleMouseUp('s')}
                                onMouseLeave={() => handleMouseLeave('s')}
                                aria-label="Move Backward"
                            >
                                S
                            </button>
                            <button
                                id="d"
                                className={activeKeys['d'] ? 'active' : ''}
                                onMouseDown={() => handleMouseDown('d')}
                                onMouseUp={() => handleMouseUp('d')}
                                onMouseLeave={() => handleMouseLeave('d')}
                                aria-label="Turn Right"
                            >
                                D
                            </button>
                        </div>
                        <div>
                            <button
                                id="space"
                                className={activeKeys['space'] ? 'active' : ''}
                                onMouseDown={() => handleMouseDown('space')}
                                onMouseUp={() => handleMouseUp('space')}
                                onMouseLeave={() => handleMouseLeave('space')}
                                aria-label="Stop Rover"
                            >
                                Space
                            </button>
                        </div>
                    </div>

                    <div id="status">
                        <h2>Current Velocities</h2>
                        <p>Linear Velocity: <span id="linear">{linearVelocity.toFixed(2)}</span> m/s</p>
                        <p>Angular Velocity: <span id="angular">{angularVelocity.toFixed(2)}</span> rad/s</p>
                    </div>
                </div>
                <div><Controller/></div>
            </div>
        </Container>
    )
}

  export default DriveControl;<|MERGE_RESOLUTION|>--- conflicted
+++ resolved
@@ -1,10 +1,7 @@
 // DriveControl.tsx
-<<<<<<< HEAD
-import React, { useEffect, useState, useRef } from 'react';
+import { useEffect, useState, useRef } from 'react';
 import {Controller} from "../components/Controller";
-=======
-import { useEffect, useState, useRef } from 'react';
->>>>>>> bb83cd45
+
 
 import { Container } from "../components/Container";
 import './DriveControl.css';
