--- conflicted
+++ resolved
@@ -22,11 +22,7 @@
 
     // middleware
     app.use(cors());
-<<<<<<< HEAD
-    app.use(express.static(path.join(__dirname, 'public'))); // Serve static files if needed
-=======
     app.use(express.static(path.join(__dirname, 'public')));
->>>>>>> 22af9778
 
     // create http server
     const server = http.createServer(app);
