from setuptools import find_packages, setup
import os
from glob import glob

package_name = "control"

setup(
    name=package_name,
    version="0.0.0",
    packages=find_packages(),
    data_files=[
        ("share/ament_index/resource_index/packages", ["resource/" + package_name]),
        ("share/" + package_name, ["package.xml"]),
        (
            os.path.join("share", package_name, "launch"),
            glob(os.path.join("launch", "*launch.[pxy][yma]*")),
        ),
    ],
    install_requires=["setuptools"],
    zip_safe=True,
    maintainer="mn297",
    maintainer_email="martin.nguyen3@mail.mcgill.ca",
    description="TODO: Package description",
    license="TODO: License declaration",
    tests_require=["pytest"],
    entry_points={
        "console_scripts": [
            "test_pub = test.pub:main",
            "test_sub = test.sub:main",
            "drive_control_node = scripts.drive_control_node:main",
            "odrive_node = scripts.node_odrive_drive:main",
            "gui_node = scripts.node_control_gui:main",
            "drive_firmware_node = scripts.drive_firmware_node:main",
<<<<<<< HEAD
            "pantilt_control_node = scripts.pantilt_control_node:main"
=======
            "pantilt_control_node = scripts.pantilt_control_node:main",
            "drive_firmware_node.py = scripts.drive_firmware_node.py:main"
>>>>>>> 49e21636
        ],
    },
)<|MERGE_RESOLUTION|>--- conflicted
+++ resolved
@@ -31,12 +31,8 @@
             "odrive_node = scripts.node_odrive_drive:main",
             "gui_node = scripts.node_control_gui:main",
             "drive_firmware_node = scripts.drive_firmware_node:main",
-<<<<<<< HEAD
-            "pantilt_control_node = scripts.pantilt_control_node:main"
-=======
             "pantilt_control_node = scripts.pantilt_control_node:main",
             "drive_firmware_node.py = scripts.drive_firmware_node.py:main"
->>>>>>> 49e21636
         ],
     },
 )