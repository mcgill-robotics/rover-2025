--- conflicted
+++ resolved
@@ -1,8 +1,5 @@
 import math
-<<<<<<< HEAD
 import numpy as np
-=======
->>>>>>> 1dacbe0c
 
 class Steering:
     def __init__(self, rWheel, base_length):
@@ -18,8 +15,7 @@
         wRight=(vR+temp)/self.rWheel
         val = [wLeft, wRight]                     
         return val
-<<<<<<< HEAD
-
+      
     # rotates the wheels with joystick inputs. returns the angle of the joysticks
     def wheel_orientation_rot(self, x_input, y_input, curr_angle_rad):
         '''
@@ -32,9 +28,7 @@
 
         if curr_angle_rad < 0:
             curr_angle_rad += 2* math.pi
-        return np.full(4,round(curr_angle_rad,2))
-    
-=======
+        return np.full(4,round(curr_angle_rad,2)
     
     def rover_rotation(self, wheel_angles, joystick_input):
         """
@@ -123,5 +117,4 @@
                 return [i*abs(joystick_input) for i in [-1, 0, 1, 0]]
             else: #turning right
                 # only TR and BL run
-                return [i*abs(joystick_input) for i in [1, 0, -1, 0]]
->>>>>>> 1dacbe0c
+                return [i*abs(joystick_input) for i in [1, 0, -1, 0]]