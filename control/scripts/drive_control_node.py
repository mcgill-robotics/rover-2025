--- conflicted
+++ resolved
@@ -96,13 +96,8 @@
             else:
                 right_speed_wheels = [0, 0]
                 
-<<<<<<< HEAD
             speed = [right_speed_wheels[0], left_speed_wheels[0], left_speed_wheels[1], right_speed_wheels[1]]
-            msg.Float32MultiArray()
-=======
-            speed = [left_speed_wheels[0], right_speed_wheels[0], left_speed_wheels[1], right_speed_wheels[1]]
             msg = Float32MultiArray()
->>>>>>> 84c46b09
             msg.data = [float(s) for s in speed]
             print(msg.data)
             self.speed_input_publisher.publish(msg)
