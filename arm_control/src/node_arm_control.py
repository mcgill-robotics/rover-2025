--- conflicted
+++ resolved
@@ -88,13 +88,7 @@
             
             #Check if there is input value for horizontal plannar motion:
             elif self.not_in_deadzone_check(gamepad_input.d_pad_x, 0):
-<<<<<<< HEAD
                 new_angles = self.controller.horizontal_motion(gamepad_input.d_pad_x, self.cur_angles)
-=======
-                print(type(new_angles))
-                new_angles = horizontal_motion(gamepad_input.d_pad_x, self.cur_angles, self.horizontal_snap)
-                print(type(new_angles))
->>>>>>> b2334649
             
             #Check if there is joystick value for depth plannar motion:
             elif self.not_in_deadzone_check(gamepad_input.l_stick_y, 0):
@@ -135,11 +129,7 @@
         """
         Callback to update the current arm angles based on feedback from the arm firmware
         """
-<<<<<<< HEAD
-        self.cur_angles = position.data
-=======
         self.cur_angles = position.data.tolist()
->>>>>>> b2334649
 
 def main(args=None):
     rclpy.init(args=args)
