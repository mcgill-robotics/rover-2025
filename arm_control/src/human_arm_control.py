--- conflicted
+++ resolved
@@ -144,200 +144,6 @@
                 print("Failed")
                 continue
         return cur_angles
-
-    def vertical_motion(self, joystick_input, cur_angles):
-        #get current x,y,z,X,Y,Z of arms
-        cur_matrix = arm_kinematics.forwardKinematics(cur_angles)
-        cur_ee_pos = arm_kinematics.Mat2Pose(cur_matrix)
-
-        for i in range(len(self.distance_increment)):
-            #calculate new arm distance
-            new_z = cur_ee_pos[2] + joystick_input * self.distance_increment[i]
-
-            #call inverseKinematics
-            new_pos = cur_ee_pos.copy()
-            new_pos[2] = new_z
-            try:
-                return arm_kinematics.inverseKinematics(new_pos, cur_angles)
-            except:
-                print("Failed")
-                continue
-
-        return cur_angles
-
-    def horizontal_motion(self, joystick_input, cur_angles):
-        #get current x,y,z,X,Y,Z of arms
-        cur_matrix = arm_kinematics.forwardKinematics(cur_angles)
-        cur_ee_pos = arm_kinematics.Mat2Pose(cur_matrix)
-
-        ee_proj_length = math.sqrt(self.horizontal_lock[0]**2+self.horizontal_lock[1]**2)  #length of the arm on the x,y plane
-        # print("ee_proj_length:", ee_proj_length)
-        # print("old x:",old_horiz_pos[0])
-        # print("old y:",old_horiz_pos[1])
-
-        for i in range(len(self.distance_increment)):
-            #calculate new length
-            delta_horizontal = joystick_input * self.distance_increment[i]
-            total_horiz_dst = delta_horizontal + math.sqrt(abs(cur_ee_pos[0]**2+cur_ee_pos[1]**2 - self.old_horiz_pos[0]**2+self.old_horiz_pos[1]**2))
-            # print("total horiz:",total_horiz_dst)
-
-            # new_length = math.sqrt(ee_proj_length ** 2 + delta_horizontal ** 2)
-
-            # #calculate new waist angle
-            # new_waist_angle = math.asin(delta_horizontal/new_length) + cur_angles[0]
-
-            #use trig to get new x and y
-            new_x = self.horizontal_lock[0] + total_horiz_dst/ee_proj_length * self.horizontal_lock[1]
-            new_y = self.horizontal_lock[1] + total_horiz_dst/ee_proj_length * -self.horizontal_lock[0]
-
-            #call inverseKinematics
-            new_pos = [new_x, new_y, cur_ee_pos[2], cur_ee_pos[3], cur_ee_pos[4], cur_ee_pos[5]]
-            try:
-                return arm_kinematics.inverseKinematics(new_pos, cur_angles)
-            except:
-                print("Failed")
-                continue
-        return cur_angles
-    
-<<<<<<< HEAD
-    def set_horizontal_lock(self, cur_angles):
-        cur_matrix = arm_kinematics.forwardKinematics(cur_angles)
-        cur_ee_pos = arm_kinematics.Mat2Pose(cur_matrix)
-
-        self.horizontal_lock = [
-            cur_ee_pos[0],
-            cur_ee_pos[1],
-        ]
-
-        return self.horizontal_lock
-
-    # def get_old_horiz_pos(cur_angles):
-    #     cur_matrix = arm_kinematics.forwardKinematics(cur_angles)
-    #     cur_ee_pos = arm_kinematics.Mat2Pose(cur_matrix)
-
-    #     #get current arm distance
-    #     #arm as 2D line for x,y plane
-    #     projection_line = [
-    #         cur_ee_pos[0],
-    #         cur_ee_pos[1],
-    #     ]
-
-    #     return projection_line
-
-    def upDownTilt(self, joystick_input, cur_angles):
-        """Returns new angles in radians needed to change tilt. Tries amount, then half, then half again. 
-        Assumes joystick_input is normalized between -1 and 1"""
-
-        #get current x,y,z,X,Y,Z of arms (XYZ are euler)
-        cur_matrix = arm_kinematics.forwardKinematics(cur_angles)
-        cur_pos = arm_kinematics.Mat2Pose(cur_matrix)
-        copy = cur_pos.copy()
-
-        for i in range(3):
-
-            cur_pos[4] = copy[4] + self.speed*self.angle_increment[i]*joystick_input  # modify Y euler angle (pitch)
-            try:
-                #use inverse kinematics to get positions of each joint needed for change of tilt
-                new_angles = list(arm_kinematics.inverseKinematics(cur_pos, cur_angles))
-
-                #if no exception raised, return
-                return new_angles
-            except Exception as e:
-                print(e)
-                pass
-
-        return cur_angles
-
-        #z is up (blue)
-        #y is side (green)
-        #x is in front (red)
-=======
-    Returns
-    -------
-        cur_angle : list<float>
-            The new desired joint angles 
-    """
-    #assumes joystick_input is normalized to be between -1.0 and 1.0
-    #assumes speed to act as a scale factor (between 0.0 and 1.0)
-    cur_angles[current_cycle_mode] = cur_angles[current_cycle_mode] + speed * joystick_input * joint_max_speed[current_cycle_mode]
-
-    #sets the waists angle to be at the limit if it exeeds the limit
-    cur_angles[current_cycle_mode] = max(joint_lower_limits[current_cycle_mode], min(cur_angles[current_cycle_mode], joint_upper_limits[current_cycle_mode]))
-    return cur_angles
-
-def speed_up():
-    """
-    Increases the speed of movement by speed_increment.
-
-    Returns
-    -------
-        speed : float
-            New speed
-    """
-    #assume button check is done before calling this
-    speed += speed_increment
-
-def speed_down():
-    """
-    Decreases the speed of movement by speed_increment.
-
-    Returns
-    -------
-        speed : float
-            New speed
-    """
-    #assume button check is done before calling this
-    speed -= speed_increment
-  
-def cycle_up():
-    """
-    Changes the single joint being affected to the next joint in the cycle.
-
-    Returns
-    -------
-        current_cycle_mode : int
-            New index representing the joint being controlled
-    """
-    #assume button check is done before calling this
-    current_cycle_mode += 1
-    current_cycle_mode %= 6
-    return current_cycle_mode
-
-def cycle_down():
-    """
-    Changes the single joint being affected to the previous joint in the cycle.
-
-    Returns
-    -------
-        current_cycle_mode : int
-            New index representing the joint being controlled
-    """
-    #assume button check is done before calling this
-    current_cycle_mode -= 1
-    current_cycle_mode %= 6
-    return current_cycle_mode
-
-def depth_motion(joystick_input, cur_angles):
-    #get current x,y,z,X,Y,Z of arms
-    cur_matrix = arm_kinematics.forwardKinematics(cur_angles)
-    cur_ee_pos = arm_kinematics.Mat2Pose(cur_matrix)
-
-    #get current arm distance
-    #arm as 2D line for x,y plane
-    projection_line = [
-        cur_ee_pos[0],
-        cur_ee_pos[1],
-    ]
-    ee_proj_length = arm_kinematics.projection_length(projection_line, cur_ee_pos[:2])  #length of the arm on the x,y plane
-
-    for i in range(len(distance_increment)):
-        #calculate new arm distance
-        new_length = ee_proj_length + joystick_input * distance_increment[i]
-
-        #use similar triangles to calculate new x,y
-        new_x = new_length / ee_proj_length * cur_ee_pos[0]
-        new_y = new_length / ee_proj_length * cur_ee_pos[1]
-
         #call inverseKinematics
         new_pos = [new_x, new_y, cur_ee_pos[2], cur_ee_pos[3], cur_ee_pos[4], cur_ee_pos[5]]
         try:
@@ -348,14 +154,14 @@
             continue
     return cur_angles
 
-def vertical_motion(joystick_input, cur_angles):
-    #get current x,y,z,X,Y,Z of arms
-    cur_matrix = arm_kinematics.forwardKinematics(cur_angles)
-    cur_ee_pos = arm_kinematics.Mat2Pose(cur_matrix)
-
-    for i in range(len(distance_increment)):
-        #calculate new arm distance
-        new_z = cur_ee_pos[2] + joystick_input * distance_increment[i]
+    def vertical_motion(self, joystick_input, cur_angles):
+        #get current x,y,z,X,Y,Z of arms
+        cur_matrix = arm_kinematics.forwardKinematics(cur_angles)
+        cur_ee_pos = arm_kinematics.Mat2Pose(cur_matrix)
+
+        for i in range(len(self.distance_increment)):
+            #calculate new arm distance
+            new_z = cur_ee_pos[2] + joystick_input * self.distance_increment[i]
 
         #call inverseKinematics
         new_pos = cur_ee_pos.copy()
@@ -367,32 +173,32 @@
             print("Failed")
             continue
 
-    return cur_angles
-
-def horizontal_motion(joystick_input, cur_angles, old_horiz_pos):
-    #get current x,y,z,X,Y,Z of arms
-    cur_matrix = arm_kinematics.forwardKinematics(cur_angles)
-    cur_ee_pos = arm_kinematics.Mat2Pose(cur_matrix)
-
-    ee_proj_length = math.sqrt(old_horiz_pos[0]**2+old_horiz_pos[1]**2)  #length of the arm on the x,y plane
-    # print("ee_proj_length:", ee_proj_length)
-    # print("old x:",old_horiz_pos[0])
-    # print("old y:",old_horiz_pos[1])
-
-    for i in range(len(distance_increment)):
-        #calculate new length
-        delta_horizontal = joystick_input * distance_increment[i]
-        total_horiz_dst = delta_horizontal + math.sqrt(abs(cur_ee_pos[0]**2+cur_ee_pos[1]**2 - old_horiz_pos[0]**2+old_horiz_pos[1]**2))
-        # print("total horiz:",total_horiz_dst)
-
-        # new_length = math.sqrt(ee_proj_length ** 2 + delta_horizontal ** 2)
-
-        # #calculate new waist angle
-        # new_waist_angle = math.asin(delta_horizontal/new_length) + cur_angles[0]
-
-        #use trig to get new x and y
-        new_x = old_horiz_pos[0] + total_horiz_dst/ee_proj_length * old_horiz_pos[1]
-        new_y = old_horiz_pos[1] + total_horiz_dst/ee_proj_length * -old_horiz_pos[0]
+        return cur_angles
+
+    def horizontal_motion(self, joystick_input, cur_angles):
+        #get current x,y,z,X,Y,Z of arms
+        cur_matrix = arm_kinematics.forwardKinematics(cur_angles)
+        cur_ee_pos = arm_kinematics.Mat2Pose(cur_matrix)
+
+        ee_proj_length = math.sqrt(self.horizontal_lock[0]**2+self.horizontal_lock[1]**2)  #length of the arm on the x,y plane
+        # print("ee_proj_length:", ee_proj_length)
+        # print("old x:",old_horiz_pos[0])
+        # print("old y:",old_horiz_pos[1])
+
+        for i in range(len(self.distance_increment)):
+            #calculate new length
+            delta_horizontal = joystick_input * self.distance_increment[i]
+            total_horiz_dst = delta_horizontal + math.sqrt(abs(cur_ee_pos[0]**2+cur_ee_pos[1]**2 - self.old_horiz_pos[0]**2+self.old_horiz_pos[1]**2))
+            # print("total horiz:",total_horiz_dst)
+
+            # new_length = math.sqrt(ee_proj_length ** 2 + delta_horizontal ** 2)
+
+            # #calculate new waist angle
+            # new_waist_angle = math.asin(delta_horizontal/new_length) + cur_angles[0]
+
+            #use trig to get new x and y
+            new_x = self.horizontal_lock[0] + total_horiz_dst/ee_proj_length * self.horizontal_lock[1]
+            new_y = self.horizontal_lock[1] + total_horiz_dst/ee_proj_length * -self.horizontal_lock[0]
 
         #call inverseKinematics
         new_pos = [new_x, new_y, cur_ee_pos[2], cur_ee_pos[3], cur_ee_pos[4], cur_ee_pos[5]]
@@ -408,40 +214,50 @@
     cur_matrix = arm_kinematics.forwardKinematics(cur_angles)
     cur_ee_pos = arm_kinematics.Mat2Pose(cur_matrix)
 
-    #get current arm distance
-    #arm as 2D line for x,y plane
-    projection_line = [
-        cur_ee_pos[0],
-        cur_ee_pos[1],
-    ]
-
-    return projection_line
-def upDownTilt(joystick_input, cur_angles):
-    """Returns new angles in radians needed to change tilt. Tries amount, then half, then half again. 
-    Assumes joystick_input is normalized between -1 and 1"""
-
-    #get current x,y,z,X,Y,Z of arms (XYZ are euler)
-    cur_matrix = arm_kinematics.forwardKinematics(cur_angles)
-    cur_pos = arm_kinematics.Mat2Pose(cur_matrix)
-    copy = cur_pos.copy()
-
-    for i in range(3):
-
-        cur_pos[4] = copy[4] + speed*angle_increment[i]*joystick_input  # modify Y euler angle (pitch)
-        try:
-            #use inverse kinematics to get positions of each joint needed for change of tilt
-            new_angles = arm_kinematics.inverseKinematics(cur_pos, cur_angles).tolist()
-
-            #if no exception raised, return
-            return new_angles
-        except Exception as e:
-            print(e)
-            pass
-
-    return cur_angles
-
-
-    #z is up (blue)
-    #y is side (green)
-    #x is in front (red)
->>>>>>> b2334649
+        self.horizontal_lock = [
+            cur_ee_pos[0],
+            cur_ee_pos[1],
+        ]
+
+        return self.horizontal_lock
+
+    # def get_old_horiz_pos(cur_angles):
+    #     cur_matrix = arm_kinematics.forwardKinematics(cur_angles)
+    #     cur_ee_pos = arm_kinematics.Mat2Pose(cur_matrix)
+
+    #     #get current arm distance
+    #     #arm as 2D line for x,y plane
+    #     projection_line = [
+    #         cur_ee_pos[0],
+    #         cur_ee_pos[1],
+    #     ]
+
+    #     return projection_line
+
+    def upDownTilt(self, joystick_input, cur_angles):
+        """Returns new angles in radians needed to change tilt. Tries amount, then half, then half again. 
+        Assumes joystick_input is normalized between -1 and 1"""
+
+        #get current x,y,z,X,Y,Z of arms (XYZ are euler)
+        cur_matrix = arm_kinematics.forwardKinematics(cur_angles)
+        cur_pos = arm_kinematics.Mat2Pose(cur_matrix)
+        copy = cur_pos.copy()
+
+        for i in range(3):
+
+            cur_pos[4] = copy[4] + self.speed*self.angle_increment[i]*joystick_input  # modify Y euler angle (pitch)
+            try:
+                #use inverse kinematics to get positions of each joint needed for change of tilt
+                new_angles = arm_kinematics.inverseKinematics(cur_pos, cur_angles).tolist()
+
+                #if no exception raised, return
+                return new_angles
+            except Exception as e:
+                print(e)
+                pass
+
+        return cur_angles
+
+        #z is up (blue)
+        #y is side (green)
+        #x is in front (red)