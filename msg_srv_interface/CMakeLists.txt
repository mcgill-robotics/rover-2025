cmake_minimum_required(VERSION 3.8)
project(msg_srv_interface)

if(CMAKE_COMPILER_IS_GNUCXX OR CMAKE_CXX_COMPILER_ID MATCHES "Clang")
  add_compile_options(-Wall -Wextra -Wpedantic)
endif()

# find dependencies
find_package(ament_cmake REQUIRED)
find_package(geometry_msgs REQUIRED)
find_package(rosidl_default_generators REQUIRED)
# uncomment the following section in order to fill in
# further dependencies manually.
# find_package(<dependency> REQUIRED)

rosidl_generate_interfaces(${PROJECT_NAME}
  "msg/WheelSpeed.msg"
  "msg/MotorError.msg"
  "msg/ODriveStatus.msg"
  "msg/MotorState.msg"
  "msg/GamePadInput.msg"
<<<<<<< HEAD
  "msg/DriveMotorStatus.srv"
=======
  "msg/DriveMotorDiagnostic.msg"
  "srv/DriveMotorStatus.srv"
>>>>>>> 1b4b9301
  DEPENDENCIES geometry_msgs
)

if(BUILD_TESTING)
  find_package(ament_lint_auto REQUIRED)
  # the following line skips the linter which checks for copyrights
  # comment the line when a copyright and license is added to all source files
  set(ament_cmake_copyright_FOUND TRUE)
  # the following line skips cpplint (only works in a git repo)
  # comment the line when this package is in a git repo and when
  # a copyright and license is added to all source files
  set(ament_cmake_cpplint_FOUND TRUE)
  ament_lint_auto_find_test_dependencies()
endif()

ament_package()<|MERGE_RESOLUTION|>--- conflicted
+++ resolved
@@ -19,12 +19,8 @@
   "msg/ODriveStatus.msg"
   "msg/MotorState.msg"
   "msg/GamePadInput.msg"
-<<<<<<< HEAD
-  "msg/DriveMotorStatus.srv"
-=======
   "msg/DriveMotorDiagnostic.msg"
   "srv/DriveMotorStatus.srv"
->>>>>>> 1b4b9301
   DEPENDENCIES geometry_msgs
 )
 
